--- conflicted
+++ resolved
@@ -49,16 +49,8 @@
     private static final Logger LOG = Log.getLogger(AnnotationConfiguration.class);
     public static final String CLASS_INHERITANCE_MAP  = "org.eclipse.jetty.classInheritanceMap";
     public static final String CONTAINER_INITIALIZERS = "org.eclipse.jetty.containerInitializers";
-<<<<<<< HEAD
-
-
-    public void preConfigure(final WebAppContext context) throws Exception
-    {
-    }
-
-=======
-  
-    
+
+
     protected List<DiscoverableAnnotationHandler> _discoverableAnnotationHandlers = new ArrayList<DiscoverableAnnotationHandler>();
     protected ClassInheritanceHandler _classInheritanceHandler;
     protected List<ContainerInitializerAnnotationHandler> _containerInitializerAnnotationHandlers = new ArrayList<ContainerInitializerAnnotationHandler>();
@@ -67,13 +59,12 @@
     public void preConfigure(final WebAppContext context) throws Exception
     {
     }
-   
+
     
     
     /** 
      * @see org.eclipse.jetty.webapp.AbstractConfiguration#configure(org.eclipse.jetty.webapp.WebAppContext)
      */
->>>>>>> 7625f0b8
     @Override
     public void configure(WebAppContext context) throws Exception
     {
@@ -100,19 +91,11 @@
 
        //Regardless of metadata, if there are any ServletContainerInitializers with @HandlesTypes, then we need to scan all the
        //classes so we can call their onStartup() methods correctly
-<<<<<<< HEAD
-       List<ServletContainerInitializer> nonExcludedInitializers = getNonExcludedInitializers(context);
-       parser = registerServletContainerInitializerAnnotationHandlers(context, parser, nonExcludedInitializers);
-
-       if (parser != null)
+       createServletContainerInitializerAnnotationHandlers(context, getNonExcludedInitializers(context));
+
+       if (!_discoverableAnnotationHandlers.isEmpty() || _classInheritanceHandler != null || !_containerInitializerAnnotationHandlers.isEmpty())
        {
-=======
-       createServletContainerInitializerAnnotationHandlers(context, getNonExcludedInitializers(context));
-       
-       if (!_discoverableAnnotationHandlers.isEmpty() || _classInheritanceHandler != null || !_containerInitializerAnnotationHandlers.isEmpty())
-       {           
            parser = createAnnotationParser();
->>>>>>> 7625f0b8
            if (LOG.isDebugEnabled()) LOG.debug("Scanning all classses for annotations: webxmlVersion="+context.getServletContext().getEffectiveMajorVersion()+" configurationDiscovered="+context.isConfigurationDiscovered());
            parseContainerPath(context, parser);
            //email from Rajiv Mordani jsrs 315 7 April 2010
@@ -127,13 +110,9 @@
                context.getMetaData().addDiscoveredAnnotations(((AbstractDiscoverableAnnotationHandler)h).getAnnotationList());      
        }
     }
-<<<<<<< HEAD
-
-
-=======
-    
-    
-    
+
+
+
     /** 
      * @see org.eclipse.jetty.webapp.AbstractConfiguration#postConfigure(org.eclipse.jetty.webapp.WebAppContext)
      */
@@ -158,7 +137,6 @@
   
         super.postConfigure(context);
     }
->>>>>>> 7625f0b8
 
     /**
      * @return a new AnnotationParser. This method can be overridden to use a different impleemntation of
@@ -168,51 +146,17 @@
     {
         return new AnnotationParser();
     }
-<<<<<<< HEAD
-
-=======
-    
+
     /** 
      * @see org.eclipse.jetty.webapp.AbstractConfiguration#cloneConfigure(org.eclipse.jetty.webapp.WebAppContext, org.eclipse.jetty.webapp.WebAppContext)
      */
->>>>>>> 7625f0b8
     @Override
     public void cloneConfigure(WebAppContext template, WebAppContext context) throws Exception
     {
         context.addDecorator(new AnnotationDecorator(context));
     }
-<<<<<<< HEAD
-
-
-
-
-    public AnnotationParser registerServletContainerInitializerAnnotationHandlers (WebAppContext context, AnnotationParser parser, List<ServletContainerInitializer> scis)
-    throws Exception
-    {
-
-        //TODO verify my interpretation of the spec. That is, that metadata-complete has nothing
-        //to do with finding the ServletContainerInitializers, classes designated to be of interest to them,
-        //or even calling them on startup.
-
-        //Get all ServletContainerInitializers, and check them for HandlesTypes annotations.
-        //For each class in the HandlesTypes value, if it IS an annotation, register a handler
-        //that will record the classes that have that annotation.
-        //If it is NOT an annotation, then we will interrogate the type hierarchy discovered during
-        //parsing later on to find the applicable classes.
-
-        if (scis == null || scis.isEmpty())
-            return parser; // nothing to do
-
-        ServletContainerInitializerListener listener = new ServletContainerInitializerListener();
-        listener.setWebAppContext(context);
-        context.addEventListener(listener);
-
-        //may need to add a listener
-
-        ArrayList<ContainerInitializer> initializers = new ArrayList<ContainerInitializer>();
-=======
-    
-    
+
+
     
     /**
      * @param context
@@ -222,13 +166,14 @@
     public void createServletContainerInitializerAnnotationHandlers (WebAppContext context, List<ServletContainerInitializer> scis)
     throws Exception
     {
-        
+
+
         if (scis == null || scis.isEmpty())
             return; // nothing to do
         
 
+
         List<ContainerInitializer> initializers = new ArrayList<ContainerInitializer>();
->>>>>>> 7625f0b8
         context.setAttribute(CONTAINER_INITIALIZERS, initializers);
 
         for (ServletContainerInitializer service : scis)
@@ -245,13 +190,7 @@
                 {
                     initializer.setInterestedTypes(classes);
 
-<<<<<<< HEAD
-                    //We need to create a parser if we haven't already
-                    if (parser == null)
-                        parser = createAnnotationParser();
-
-=======
->>>>>>> 7625f0b8
+
                     //If we haven't already done so, we need to register a handler that will
                     //process the whole class hierarchy to satisfy the ServletContainerInitializer
                     if (context.getAttribute(CLASS_INHERITANCE_MAP) == null)
@@ -268,13 +207,8 @@
                         if (c.isAnnotation())
                         {
                             if (LOG.isDebugEnabled()) LOG.debug("Registering annotation handler for "+c.getName());
-<<<<<<< HEAD
-
-                            parser.registerAnnotationHandler(c.getName(), new ContainerInitializerAnnotationHandler(initializer, c));
-=======
-                           
+
                            _containerInitializerAnnotationHandlers.add(new ContainerInitializerAnnotationHandler(initializer, c));
->>>>>>> 7625f0b8
                         }
                     }
                 }
@@ -284,19 +218,8 @@
             else
                 if (LOG.isDebugEnabled()) LOG.debug("No annotation on initializer "+service.getClass());
         }
-<<<<<<< HEAD
-
-        //return the parser in case we lazily created it
-        return parser;
-    }
-
-
-
-
-
-
-=======
-        
+
+
 
         //add a listener which will call the servletcontainerinitializers when appropriate
         ServletContainerInitializerListener listener = new ServletContainerInitializerListener();
@@ -304,9 +227,8 @@
         context.addEventListener(listener);
     }
 
-    
-    
->>>>>>> 7625f0b8
+
+
     /**
      * Check to see if the ServletContainerIntializer loaded via the ServiceLoader came
      * from a jar that is excluded by the fragment ordering. See ServletSpec 3.0 p.85.
@@ -346,22 +268,15 @@
 
         return !found;
     }
-<<<<<<< HEAD
-
-
-
-    public List<ServletContainerInitializer>  getNonExcludedInitializers (WebAppContext context)
-=======
-   
-    
-    
+
+
+
     /**
      * @param context
      * @return
      * @throws Exception
      */
     public List<ServletContainerInitializer> getNonExcludedInitializers (WebAppContext context)
->>>>>>> 7625f0b8
     throws Exception
     {
         List<ServletContainerInitializer> nonExcludedInitializers = new ArrayList<ServletContainerInitializer>();
@@ -379,16 +294,10 @@
         }
         return nonExcludedInitializers;
     }
-<<<<<<< HEAD
-
-
-
-
-=======
-    
-    
-    
-    
+
+
+
+
     /**
      * Scan jars on container path.
      * 
@@ -396,19 +305,12 @@
      * @param parser
      * @throws Exception
      */
->>>>>>> 7625f0b8
     public void parseContainerPath (final WebAppContext context, final AnnotationParser parser)
     throws Exception
     {
         //if no pattern for the container path is defined, then by default scan NOTHING
         LOG.debug("Scanning container jars");
-<<<<<<< HEAD
-
-        //clear any previously discovered annotations
-        clearAnnotationList(parser.getAnnotationHandlers());
-
-=======
-        
+
         //always parse for discoverable annotations as well as class hierarchy and servletcontainerinitializer related annotations
         parser.clearHandlers();
         for (DiscoverableAnnotationHandler h:_discoverableAnnotationHandlers)
@@ -419,8 +321,7 @@
         parser.registerHandlers(_discoverableAnnotationHandlers);
         parser.registerHandler(_classInheritanceHandler);
         parser.registerHandlers(_containerInitializerAnnotationHandlers);
-        
->>>>>>> 7625f0b8
+
         //Convert from Resource to URI
         ArrayList<URI> containerUris = new ArrayList<URI>();
         for (Resource r : context.getMetaData().getOrderedContainerJars())
@@ -446,24 +347,12 @@
                             return true;
                         return false;
                     }
-<<<<<<< HEAD
-                });
-
-        //gather together all annotations discovered
-        List<DiscoveredAnnotation> annotations = new ArrayList<DiscoveredAnnotation>();
-        gatherAnnotations(annotations, parser.getAnnotationHandlers());
-
-        context.getMetaData().addDiscoveredAnnotations(annotations);
-    }
-
-
-=======
                 });   
-        
+
          
     }
-    
-    
+
+
     /**
      * Scan jars in WEB-INF/lib
      * 
@@ -471,7 +360,6 @@
      * @param parser
      * @throws Exception
      */
->>>>>>> 7625f0b8
     public void parseWebInfLib (final WebAppContext context, final AnnotationParser parser)
     throws Exception
     {
@@ -489,33 +377,19 @@
             jars = context.getMetaData().getWebInfJars();
 
         for (Resource r : jars)
-<<<<<<< HEAD
-        {
-            //clear any previously discovered annotations from handlers
-            clearAnnotationList(parser.getAnnotationHandlers());
-
+        {
+            //for each jar, we decide which set of annotations we need to parse for
+            parser.clearHandlers();
 
             URI uri  = r.getURI();
             FragmentDescriptor f = getFragmentFromJar(r, frags);
 
-            //if a jar has no web-fragment.xml we scan it (because it is not exluded by the ordering)
-=======
-        {          
-            //for each jar, we decide which set of annotations we need to parse for
-            parser.clearHandlers();
-            URI uri  = r.getURI();
-            FragmentDescriptor f = getFragmentFromJar(r, frags);
-           
             //if its from a fragment jar that is metadata complete, we should skip scanning for @webservlet etc
             // but yet we still need to do the scanning for the classes on behalf of  the servletcontainerinitializers
             //if a jar has no web-fragment.xml we scan it (because it is not excluded by the ordering)
->>>>>>> 7625f0b8
             //or if it has a fragment we scan it if it is not metadata complete
             if (f == null || !isMetaDataComplete(f) || _classInheritanceHandler != null ||  !_containerInitializerAnnotationHandlers.isEmpty())
             {
-<<<<<<< HEAD
-                parser.parse(uri,
-=======
                 //register the classinheritance handler if there is one
                 parser.registerHandler(_classInheritanceHandler);
                 
@@ -533,8 +407,7 @@
                     parser.registerHandlers(_discoverableAnnotationHandlers);
                 }
 
-                parser.parse(uri, 
->>>>>>> 7625f0b8
+                parser.parse(uri,
                              new ClassNameResolver()
                              {
                                  public boolean isExcluded (String name)
@@ -551,21 +424,11 @@
                                         return false;
                                     return true;
                                  }
-<<<<<<< HEAD
                              });
-                List<DiscoveredAnnotation> annotations = new ArrayList<DiscoveredAnnotation>();
-                gatherAnnotations(annotations, parser.getAnnotationHandlers());
-                context.getMetaData().addDiscoveredAnnotations(r, annotations);
             }
         }
     }
 
-=======
-                             });   
-            }
-        }
-    }
-     
     /**
      * Scan classes in WEB-INF/classes
      * 
@@ -573,7 +436,6 @@
      * @param parser
      * @throws Exception
      */
->>>>>>> 7625f0b8
     public void parseWebInfClasses (final WebAppContext context, final AnnotationParser parser)
     throws Exception
     {
@@ -583,10 +445,6 @@
             Resource classesDir = context.getWebInf().addPath("classes/");
             if (classesDir.exists())
             {
-<<<<<<< HEAD
-                clearAnnotationList(parser.getAnnotationHandlers());
-                parser.parse(classesDir,
-=======
                 parser.clearHandlers();
                 for (DiscoverableAnnotationHandler h:_discoverableAnnotationHandlers)
                 {
@@ -597,8 +455,7 @@
                 parser.registerHandler(_classInheritanceHandler);
                 parser.registerHandlers(_containerInitializerAnnotationHandlers);
                 
-                parser.parse(classesDir, 
->>>>>>> 7625f0b8
+                parser.parse(classesDir,
                              new ClassNameResolver()
                 {
                     public boolean isExcluded (String name)
@@ -616,25 +473,12 @@
                         return true;
                     }
                 });
-<<<<<<< HEAD
-
-                //TODO - where to set the annotations discovered from WEB-INF/classes?
-                List<DiscoveredAnnotation> annotations = new ArrayList<DiscoveredAnnotation>();
-                gatherAnnotations(annotations, parser.getAnnotationHandlers());
-                context.getMetaData().addDiscoveredAnnotations (annotations);
             }
         }
     }
 
 
 
-=======
-            }
-        }
-    }
-    
- 
-    
     /**
      * Get the web-fragment.xml from a jar
      * 
@@ -643,7 +487,6 @@
      * @return
      * @throws Exception
      */
->>>>>>> 7625f0b8
     public FragmentDescriptor getFragmentFromJar (Resource jar,  List<FragmentDescriptor> frags)
     throws Exception
     {
@@ -665,28 +508,6 @@
     {
         return (d!=null && d.getMetaDataComplete() == MetaDataComplete.True);
     }
-<<<<<<< HEAD
-
-    protected void clearAnnotationList (List<DiscoverableAnnotationHandler> handlers)
-    {
-        if (handlers == null)
-            return;
-
-        for (DiscoverableAnnotationHandler h:handlers)
-        {
-            if (h instanceof AbstractDiscoverableAnnotationHandler)
-                ((AbstractDiscoverableAnnotationHandler)h).resetList();
-        }
-    }
-
-    protected void gatherAnnotations (List<DiscoveredAnnotation> annotations, List<DiscoverableAnnotationHandler> handlers)
-    {
-        for (DiscoverableAnnotationHandler h:handlers)
-        {
-            if (h instanceof AbstractDiscoverableAnnotationHandler)
-                annotations.addAll(((AbstractDiscoverableAnnotationHandler)h).getAnnotationList());
-        }
-    }
-=======
->>>>>>> 7625f0b8
+
+
 }