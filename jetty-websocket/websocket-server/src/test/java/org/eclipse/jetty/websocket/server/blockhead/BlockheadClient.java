--- conflicted
+++ resolved
@@ -127,11 +127,7 @@
         this.destHttpURI = new URI(scheme,destWebsocketURI.getSchemeSpecificPart(),destWebsocketURI.getFragment());
 
         this.policy = policy;
-<<<<<<< HEAD
-        this.bufferPool = new MappedByteBufferPool();
-=======
         this.bufferPool = new MappedByteBufferPool(policy.getBufferSize());
->>>>>>> 726898ff
         this.generator = new Generator(policy,bufferPool);
         this.parser = new Parser(policy);
         this.parseCount = new AtomicInteger(0);
