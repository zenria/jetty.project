--- conflicted
+++ resolved
@@ -1,4 +1,3 @@
-<<<<<<< HEAD
 jetty-8.0.5-SNAPSHOT
 
 jetty-8.0.4.v20111024 - 24 October 2011
@@ -16,9 +15,6 @@
  + 361456 release timer task on connection failed
  + 361655 ExecutorThreadPool.isLowOnThreads() returns wrong value.
  + JETTY-1444 start threadpool before selector manager
-=======
-jetty-7.6.5-SNAPSHOT
->>>>>>> 4ce72ee5
 
 jetty-7.5.4.v20111024 - 24 October 2011
  + 358263 JDBCSessionIdManager add setDatasource(DataSource) method
