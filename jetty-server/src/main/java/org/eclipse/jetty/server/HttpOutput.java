--- conflicted
+++ resolved
@@ -48,19 +48,9 @@
 {
     private final HttpChannel<?> _channel;
     private boolean _closed;
-<<<<<<< HEAD
     private long _written;
     private ByteBuffer _aggregate;
     private int _bufferSize;
-=======
-    private ByteArrayBuffer _onebyte;
-    
-    // These are held here for reuse by Writer
-    String _characterEncoding;
-    Writer _converter;
-    char[] _chars;
-    ByteArrayOutputStream2 _bytes;
->>>>>>> 7625f0b8
 
     public HttpOutput(HttpChannel<?> channel)
     {
@@ -129,18 +119,9 @@
         return _channel.getResponse().closeIfAllContentWritten(_written);
     }
 
-<<<<<<< HEAD
-=======
-    
-    /* ------------------------------------------------------------ */
-    /*
-     * @see java.io.OutputStream#write(int)
-     */
->>>>>>> 7625f0b8
     @Override
     public void write(byte[] b, int off, int len) throws IOException
     {
-<<<<<<< HEAD
         if (_closed)
             throw new EOFException();
 
@@ -190,16 +171,9 @@
         // Check if all written or full
         if (!closeIfAllContentWritten() && BufferUtil.isFull(_aggregate))
             _channel.write(_aggregate, false);
-=======
-        if (_onebyte==null)
-            _onebyte=new ByteArrayBuffer(1);
-        else
-            _onebyte.clear();
-        _onebyte.put((byte)b);
-        write(_onebyte);
->>>>>>> 7625f0b8
-    }
-
+    }
+
+    
     @Override
     public void write(int b) throws IOException
     {
@@ -208,7 +182,7 @@
 
         if (_aggregate == null)
             _aggregate = _channel.getByteBufferPool().acquire(getBufferSize(), false);
-
+        
         BufferUtil.append(_aggregate, (byte)b);
         _written++;
 
